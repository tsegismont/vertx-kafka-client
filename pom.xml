--- conflicted
+++ resolved
@@ -29,15 +29,9 @@
   <name>Vert.x Kafka Client</name>
 
   <properties>
-<<<<<<< HEAD
-    <stack.version>4.2.1-SNAPSHOT</stack.version>
-    <kafka.version>2.8.1</kafka.version>
-    <debezium.version>1.7.0.Final</debezium.version>
-=======
     <stack.version>4.3.1-SNAPSHOT</stack.version>
     <kafka.version>3.0.0</kafka.version>
     <debezium.version>1.8.0.Final</debezium.version>
->>>>>>> 6a836011
     <jar.manifest>${project.basedir}/src/main/resources/META-INF/MANIFEST.MF</jar.manifest>
   </properties>
 
